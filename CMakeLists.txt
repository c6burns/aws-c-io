--- conflicted
+++ resolved
@@ -225,18 +225,11 @@
         DESTINATION "${LIBRARY_DIRECTORY}/${PROJECT_NAME}/cmake/"
         COMPONENT Development)
 
-<<<<<<< HEAD
-include(CTest)
-if (BUILD_TESTING)
-    add_subdirectory(tests)
-endif ()
-
-add_subdirectory(bin/elastidig)
-=======
 if (NOT CMAKE_CROSSCOMPILING)
     if (BUILD_TESTING)
        add_subdirectory(tests)
     endif()
 endif()
 
->>>>>>> 44eabdfc
+add_subdirectory(bin/elastidig)
+
